cmake_minimum_required(VERSION 3.0.2 FATAL_ERROR)

if (POLICY CMP0065)
  # do not export symbols from executables
  # affects compiler checks in project(), so must be set before it
  cmake_policy(SET CMP0065 NEW)
endif()

<<<<<<< HEAD
# Affects each target in project(), so must be set before it
# Ignored on non-Apple platforms
if (APPLE AND NOT DEFINED IOS_PLATFORM)
  set (CMAKE_OSX_ARCHITECTURES "x86_64;arm64" CACHE STRING "Build architecture for macOS")
endif()

project(TDLib VERSION 1.7.5 LANGUAGES CXX C)
=======
project(TDLib VERSION 1.7.6 LANGUAGES CXX C)
>>>>>>> 85fc9065

if (NOT DEFINED CMAKE_MODULE_PATH)
  set(CMAKE_MODULE_PATH "")
endif()
set(CMAKE_MODULE_PATH "${CMAKE_CURRENT_SOURCE_DIR}/CMake" "${CMAKE_MODULE_PATH}")

if (NOT DEFINED CMAKE_INSTALL_LIBDIR)
  set(CMAKE_INSTALL_LIBDIR "lib")
endif()
if (NOT DEFINED CMAKE_INSTALL_BINDIR)
  set(CMAKE_INSTALL_BINDIR "bin")
endif()
if (NOT DEFINED CMAKE_INSTALL_INCLUDEDIR)
  set(CMAKE_INSTALL_INCLUDEDIR "include")
endif()

if (POLICY CMP0054)
  # do not expand quoted arguments
  cmake_policy(SET CMP0054 NEW)
endif()
if (POLICY CMP0060)
  # link libraries by full path
  cmake_policy(SET CMP0060 NEW)
endif()

include(PreventInSourceBuild)
prevent_in_source_build()

option(TD_ENABLE_JNI "Use \"ON\" to enable JNI-compatible TDLib API.")
option(TD_ENABLE_DOTNET "Use \"ON\" to enable generation of C++/CLI or C++/CX TDLib API bindings.")
option(TD_EXPERIMENTAL_WATCH_OS "Use \"ON\" to enable watch os support.")

if (TD_ENABLE_DOTNET AND (CMAKE_VERSION VERSION_LESS "3.1.0"))
  message(FATAL_ERROR "CMake 3.1.0 or higher is required. You are running version ${CMAKE_VERSION}.")
endif()

enable_testing()

if (POLICY CMP0069)
  option(TD_ENABLE_LTO "Use \"ON\" to enable Link Time Optimization.")

  if (TD_ENABLE_LTO)
    cmake_policy(SET CMP0069 NEW)
    include(CheckIPOSupported)
    check_ipo_supported(RESULT IPO_SUPPORTED)
    if (IPO_SUPPORTED)
      # set_property(DIRECTORY PROPERTY INTERPROCEDURAL_OPTIMIZATION TRUE) do not work?
      string(REPLACE ";" " " CXX_FLAGS_IPO "${CMAKE_CXX_COMPILE_OPTIONS_IPO}")
      message(STATUS "Use link time optimization CXX options: ${CXX_FLAGS_IPO}")
      set(CMAKE_CXX_FLAGS_RELEASE "${CMAKE_CXX_FLAGS_RELEASE} ${CXX_FLAGS_IPO}")

      string(REPLACE ";" " " C_FLAGS_IPO "${CMAKE_C_COMPILE_OPTIONS_IPO}")
      message(STATUS "Use link time optimization C options: ${C_FLAGS_IPO}")
      set(CMAKE_C_FLAGS_RELEASE "${CMAKE_C_FLAGS_RELEASE} ${C_FLAGS_IPO}")

      string(REPLACE ";" " " LINK_FLAGS_IPO "${CMAKE_CXX_LINK_OPTIONS_IPO}")
      message(STATUS "Use link time optimization linker options: ${LINK_FLAGS_IPO}")
      set(CMAKE_EXE_LINKER_FLAGS_RELEASE "${CMAKE_EXE_LINKER_FLAGS_RELEASE} ${LINK_FLAGS_IPO}")
    endif()
  endif()
endif()

# Configure CCache if available
find_program(CCACHE_FOUND ccache)
#set(CCACHE_FOUND 0)
if (CCACHE_FOUND)
  message(STATUS "Found ccache")
  set_property(GLOBAL PROPERTY RULE_LAUNCH_COMPILE ccache)
  set_property(GLOBAL PROPERTY RULE_LAUNCH_LINK ccache)
else()
  message(STATUS "Could NOT find ccache (this is NOT an error)")
endif()

set(MEMPROF "" CACHE STRING "Use one of \"ON\", \"FAST\" or \"SAFE\" to enable memory profiling. \
Works under macOS and Linux when compiled using glibc. \
In FAST mode stack is unwinded only using frame pointers, which may fail. \
In SAFE mode stack is unwinded using backtrace function from execinfo.h, which may be very slow. \
By default both methods are used to achieve the maximum speed and accuracy")

if (EMSCRIPTEN)
  # use prebuilt zlib
  set(ZLIB_FOUND 1)
  set(ZLIB_LIBRARIES)
  set(ZLIB_INCLUDE_DIR)

  set(CMAKE_CXX_FLAGS "${CMAKE_CXX_FLAGS} -s ALLOW_MEMORY_GROWTH=1 -s MEMFS_APPEND_TO_TYPED_ARRAYS=1 -s USE_ZLIB=1 -s MODULARIZE=1 \
    -s EXPORT_NAME=\"'createTdwebModule'\" -s WEBSOCKET_URL=\"'wss:#'\" -s EXTRA_EXPORTED_RUNTIME_METHODS=\"['FS','cwrap']\" -lidbfs.js -lworkerfs.js")
  set(CMAKE_C_FLAGS "${CMAKE_C_FLAGS} -s ALLOW_MEMORY_GROWTH=1 -s MEMFS_APPEND_TO_TYPED_ARRAYS=1 -s USE_ZLIB=1 -s MODULARIZE=1 \
    -s EXPORT_NAME=\"'createTdwebModule'\" -s WEBSOCKET_URL=\"'wss:#'\" -s EXTRA_EXPORTED_RUNTIME_METHODS=\"['FS','cwrap']\" -lidbfs.js -lworkerfs.js")
  set(CMAKE_CXX_FLAGS_DEBUG "${CMAKE_CXX_FLAGS_DEBUG} -s DEMANGLE_SUPPORT=1 -s ASSERTIONS=1")
  set(CMAKE_C_FLAGS_DEBUG "${CMAKE_C_FLAGS_DEBUG} -s DEMANGLE_SUPPORT=1 -s ASSERTIONS=1")

  if (ASMJS)
    set(TD_EMSCRIPTEN td_asmjs)
    set(CMAKE_CXX_FLAGS "${CMAKE_CXX_FLAGS} -s WASM=0 -Wno-almost-asm")
    set(CMAKE_C_FLAGS "${CMAKE_C_FLAGS} -s WASM=0 -Wno-almost-asm")
  else()
    set(TD_EMSCRIPTEN td_wasm)
    set(CMAKE_CXX_FLAGS "${CMAKE_CXX_FLAGS} -s WASM=1")
    set(CMAKE_C_FLAGS "${CMAKE_C_FLAGS} -s WASM=1")
  endif()
  set(CMAKE_CXX_FLAGS "${CMAKE_CXX_FLAGS} --post-js ${CMAKE_CURRENT_SOURCE_DIR}/post.js")
endif()

if (NOT OPENSSL_FOUND)
  find_package(OpenSSL)
endif()
if (OPENSSL_FOUND)
  message(STATUS "Found OpenSSL: ${OPENSSL_INCLUDE_DIR} ${OPENSSL_LIBRARIES}")
endif()

set(CMAKE_THREAD_PREFER_PTHREAD ON)
set(THREADS_PREFER_PTHREAD_FLAG ON)
find_package(Threads REQUIRED)

if (THREADS_HAVE_PTHREAD_ARG)
  set(CMAKE_CXX_FLAGS "${CMAKE_CXX_FLAGS} -pthread")
endif()

include(TdSetUpCompiler)
td_set_up_compiler()

if (MSVC)
  option(TD_ENABLE_MULTI_PROCESSOR_COMPILATION "Use \"ON\" to enable multi-processor compilation.")

  if (TD_ENABLE_MULTI_PROCESSOR_COMPILATION)
    set(CMAKE_CXX_FLAGS "${CMAKE_CXX_FLAGS} /MP")
  endif()
endif()

if (CLANG OR GCC)
  if (MEMPROF)
    include(CheckCXXCompilerFlag)
    check_cxx_compiler_flag(-no-pie CXX_NO_PIE_FLAG)
    if (CXX_NO_PIE_FLAG)
      set(CMAKE_EXE_LINKER_FLAGS "${CMAKE_EXE_LINKER_FLAGS} -no-pie")
    elseif (APPLE)
      set(CMAKE_EXE_LINKER_FLAGS "${CMAKE_EXE_LINKER_FLAGS} -Wl,-no_pie")
    endif()
  endif()
endif()

add_subdirectory(tdtl)

add_subdirectory(tdutils)

add_subdirectory(td/generate)

if (NOT CMAKE_CROSSCOMPILING)
  add_custom_target(prepare_cross_compiling DEPENDS tl_generate_common tdmime_auto tl_generate_json)
  if (TD_ENABLE_DOTNET)
    add_custom_target(remove_cpp_documentation
      WORKING_DIRECTORY "${CMAKE_CURRENT_SOURCE_DIR}"
      COMMAND remove_documentation ${TL_TD_API_AUTO_SOURCE} td/telegram/Client.h td/telegram/Log.h td/tl/TlObject.h
      COMMENT "Remove C++ documentation from sources"
      DEPENDS remove_documentation tl_generate_common generate_dotnet_api ${TL_TD_API_AUTO_SOURCE} td/telegram/Client.h td/telegram/Log.h td/tl/TlObject.h
    )

    add_dependencies(prepare_cross_compiling generate_dotnet_api remove_cpp_documentation)
  endif()
endif()

if (NOT OPENSSL_FOUND)
  message(WARNING "Can't find OpenSSL: stop TDLib building")
  return()
endif()

if (NOT ZLIB_FOUND)
  find_package(ZLIB)
endif()
if (NOT ZLIB_FOUND)
  message(WARNING "Can't find zlib: stop TDLib building")
  return()
endif()

if (NOT TDUTILS_MIME_TYPE)
  message(WARNING "Option TDUTILS_MIME_TYPE must not be disabled: stop TDLib building")
  return()
endif()

add_subdirectory(tdactor)

add_subdirectory(tdnet)

add_subdirectory(sqlite)

add_subdirectory(tddb)

add_subdirectory(test)

if (NOT CMAKE_CROSSCOMPILING)
  add_subdirectory(benchmark)
endif()


get_directory_property(HAS_PARENT PARENT_DIRECTORY)
if (HAS_PARENT)
  set(TL_TD_JSON_AUTO ${TL_TD_JSON_AUTO_SOURCE} PARENT_SCOPE) # used in tdbot
  set(TD_TEST_SOURCE ${TD_TEST_SOURCE} PARENT_SCOPE) # used to build tests
endif()


#SOURCE SETS

set_source_files_properties(${TL_TD_API_AUTO_SOURCE} PROPERTIES GENERATED TRUE)
if (TD_ENABLE_JNI OR ANDROID)
  set(TL_JNI_OBJECT_SOURCE
    td/tl/tl_jni_object.cpp
    td/tl/tl_jni_object.h
  )
else()
  set(TL_JNI_OBJECT_SOURCE)
endif()

set(TL_TD_API_SOURCE
  ${TL_TD_API_AUTO_SOURCE}
  ${TL_JNI_OBJECT_SOURCE}
  td/tl/TlObject.h
)

set_source_files_properties(${TL_TD_AUTO_SOURCE} PROPERTIES GENERATED TRUE)
set(TL_TD_SCHEME_SOURCE
  ${TL_TD_AUTO_SOURCE}
  td/tl/TlObject.h
  td/tl/tl_object_parse.h
  td/tl/tl_object_store.h
)

set_source_files_properties(${TL_TD_JSON_AUTO_SOURCE} PROPERTIES GENERATED TRUE)
set(TL_TD_JSON_SOURCE
  ${TL_TD_JSON_AUTO_SOURCE}
  td/tl/tl_json.h
)

set_source_files_properties(${TL_C_AUTO_SOURCE} PROPERTIES GENERATED TRUE)
set(TL_C_SCHEME_SOURCE
  ${TL_C_AUTO_SOURCE}
)

set_source_files_properties(${TL_DOTNET_AUTO_SOURCE} PROPERTIES GENERATED TRUE)
set(TL_DOTNET_SCHEME_SOURCE
  ${TL_DOTNET_AUTO_SOURCE}
  td/tl/tl_dotnet_object.h
)

set(TDLIB_SOURCE
  td/mtproto/AuthData.cpp
  td/mtproto/DhHandshake.cpp
  td/mtproto/Handshake.cpp
  td/mtproto/HandshakeActor.cpp
  td/mtproto/HttpTransport.cpp
  td/mtproto/IStreamTransport.cpp
  td/mtproto/KDF.cpp
  td/mtproto/Ping.cpp
  td/mtproto/PingConnection.cpp
  td/mtproto/ProxySecret.cpp
  td/mtproto/RawConnection.cpp
  td/mtproto/RSA.cpp
  td/mtproto/SessionConnection.cpp
  td/mtproto/TcpTransport.cpp
  td/mtproto/TlsInit.cpp
  td/mtproto/TlsReaderByteFlow.cpp
  td/mtproto/Transport.cpp
  td/mtproto/utils.cpp

  td/telegram/AnimationsManager.cpp
  td/telegram/AudiosManager.cpp
  td/telegram/AuthManager.cpp
  td/telegram/AutoDownloadSettings.cpp
  td/telegram/BackgroundManager.cpp
  td/telegram/BackgroundType.cpp
  td/telegram/BotCommand.cpp
  td/telegram/BotCommandScope.cpp
  td/telegram/CallActor.cpp
  td/telegram/CallDiscardReason.cpp
  td/telegram/CallManager.cpp
  td/telegram/CallbackQueriesManager.cpp
  td/telegram/ClientActor.cpp
  td/telegram/ConfigManager.cpp
  td/telegram/ConfigShared.cpp
  td/telegram/Contact.cpp
  td/telegram/ContactsManager.cpp
  td/telegram/CountryInfoManager.cpp
  td/telegram/DelayDispatcher.cpp
  td/telegram/Dependencies.cpp
  td/telegram/DeviceTokenManager.cpp
  td/telegram/DhCache.cpp
  td/telegram/DialogAction.cpp
  td/telegram/DialogAdministrator.cpp
  td/telegram/DialogDb.cpp
  td/telegram/DialogFilter.cpp
  td/telegram/DialogId.cpp
  td/telegram/DialogInviteLink.cpp
  td/telegram/DialogLocation.cpp
  td/telegram/DialogParticipant.cpp
  td/telegram/DialogSource.cpp
  td/telegram/Document.cpp
  td/telegram/DocumentsManager.cpp
  td/telegram/DraftMessage.cpp
  td/telegram/FileReferenceManager.cpp
  td/telegram/files/FileBitmask.cpp
  td/telegram/files/FileDb.cpp
  td/telegram/files/FileDownloader.cpp
  td/telegram/files/FileEncryptionKey.cpp
  td/telegram/files/FileFromBytes.cpp
  td/telegram/files/FileGcParameters.cpp
  td/telegram/files/FileGcWorker.cpp
  td/telegram/files/FileGenerateManager.cpp
  td/telegram/files/FileHashUploader.cpp
  td/telegram/files/FileLoader.cpp
  td/telegram/files/FileLoaderUtils.cpp
  td/telegram/files/FileLoadManager.cpp
  td/telegram/files/FileManager.cpp
  td/telegram/files/FileStats.cpp
  td/telegram/files/FileStatsWorker.cpp
  td/telegram/files/FileType.cpp
  td/telegram/files/FileUploader.cpp
  td/telegram/files/PartsManager.cpp
  td/telegram/files/ResourceManager.cpp
  td/telegram/Game.cpp
  td/telegram/Global.cpp
  td/telegram/GroupCallManager.cpp
  td/telegram/GroupCallParticipant.cpp
  td/telegram/GroupCallParticipantOrder.cpp
  td/telegram/GroupCallVideoPayload.cpp
  td/telegram/HashtagHints.cpp
  td/telegram/InlineQueriesManager.cpp
  td/telegram/InputDialogId.cpp
  td/telegram/InputGroupCallId.cpp
  td/telegram/InputMessageText.cpp
  td/telegram/JsonValue.cpp
  td/telegram/LanguagePackManager.cpp
  td/telegram/LinkManager.cpp
  td/telegram/Location.cpp
  td/telegram/logevent/LogEventHelper.cpp
  td/telegram/Logging.cpp
  td/telegram/MessageContent.cpp
  td/telegram/MessageContentType.cpp
  td/telegram/MessageEntity.cpp
  td/telegram/MessageId.cpp
  td/telegram/MessageReplyInfo.cpp
  td/telegram/MessagesDb.cpp
  td/telegram/MessageSearchFilter.cpp
  td/telegram/MessagesManager.cpp
  td/telegram/MessageTtlSetting.cpp
  td/telegram/misc.cpp
  td/telegram/net/AuthDataShared.cpp
  td/telegram/net/ConnectionCreator.cpp
  td/telegram/net/DcAuthManager.cpp
  td/telegram/net/DcOptionsSet.cpp
  td/telegram/net/MtprotoHeader.cpp
  td/telegram/net/NetActor.cpp
  td/telegram/net/NetQuery.cpp
  td/telegram/net/NetQueryCreator.cpp
  td/telegram/net/NetQueryDelayer.cpp
  td/telegram/net/NetQueryDispatcher.cpp
  td/telegram/net/NetQueryStats.cpp
  td/telegram/net/NetStatsManager.cpp
  td/telegram/net/Proxy.cpp
  td/telegram/net/PublicRsaKeyShared.cpp
  td/telegram/net/PublicRsaKeyWatchdog.cpp
  td/telegram/net/Session.cpp
  td/telegram/net/SessionProxy.cpp
  td/telegram/net/SessionMultiProxy.cpp
  td/telegram/NewPasswordState.cpp
  td/telegram/NotificationManager.cpp
  td/telegram/NotificationSettings.cpp
  td/telegram/NotificationType.cpp
  td/telegram/Payments.cpp
  td/telegram/PasswordManager.cpp
  td/telegram/PhoneNumberManager.cpp
  td/telegram/PrivacyManager.cpp
  td/telegram/Photo.cpp
  td/telegram/PhotoSizeSource.cpp
  td/telegram/PollManager.cpp
  td/telegram/QueryCombiner.cpp
  td/telegram/ReplyMarkup.cpp
  td/telegram/ReportReason.cpp
  td/telegram/RestrictionReason.cpp
  td/telegram/SecretChatActor.cpp
  td/telegram/SecretChatDb.cpp
  td/telegram/SecretChatsManager.cpp
  td/telegram/SecureManager.cpp
  td/telegram/SecureStorage.cpp
  td/telegram/SecureValue.cpp
  td/telegram/SendCodeHelper.cpp
  td/telegram/SequenceDispatcher.cpp
  td/telegram/SpecialStickerSetType.cpp
  td/telegram/StateManager.cpp
  td/telegram/StickersManager.cpp
  td/telegram/StorageManager.cpp
  td/telegram/SuggestedAction.cpp
  td/telegram/Td.cpp
  td/telegram/TdDb.cpp
  td/telegram/TermsOfService.cpp
  td/telegram/TopDialogManager.cpp
  td/telegram/UpdatesManager.cpp
  td/telegram/Venue.cpp
  td/telegram/VideoNotesManager.cpp
  td/telegram/VideosManager.cpp
  td/telegram/VoiceNotesManager.cpp
  td/telegram/WebPageBlock.cpp
  td/telegram/WebPagesManager.cpp

  td/mtproto/AuthData.h
  td/mtproto/AuthKey.h
  td/mtproto/CryptoStorer.h
  td/mtproto/DhCallback.h
  td/mtproto/DhHandshake.h
  td/mtproto/Handshake.h
  td/mtproto/HandshakeActor.h
  td/mtproto/HandshakeConnection.h
  td/mtproto/HttpTransport.h
  td/mtproto/IStreamTransport.h
  td/mtproto/KDF.h
  td/mtproto/MtprotoQuery.h
  td/mtproto/NoCryptoStorer.h
  td/mtproto/PacketInfo.h
  td/mtproto/PacketStorer.h
  td/mtproto/Ping.h
  td/mtproto/PingConnection.h
  td/mtproto/ProxySecret.h
  td/mtproto/RawConnection.h
  td/mtproto/RSA.h
  td/mtproto/SessionConnection.h
  td/mtproto/TcpTransport.h
  td/mtproto/TlsInit.h
  td/mtproto/TlsReaderByteFlow.h
  td/mtproto/Transport.h
  td/mtproto/TransportType.h
  td/mtproto/utils.h

  td/telegram/AccessRights.h
  td/telegram/AnimationsManager.h
  td/telegram/AudiosManager.h
  td/telegram/AuthManager.h
  td/telegram/AutoDownloadSettings.h
  td/telegram/BackgroundId.h
  td/telegram/BackgroundManager.h
  td/telegram/BackgroundType.h
  td/telegram/BotCommand.h
  td/telegram/BotCommandScope.h
  td/telegram/CallActor.h
  td/telegram/CallDiscardReason.h
  td/telegram/CallId.h
  td/telegram/CallManager.h
  td/telegram/CallbackQueriesManager.h
  td/telegram/ChannelId.h
  td/telegram/ChatId.h
  td/telegram/ClientActor.h
  td/telegram/ConfigManager.h
  td/telegram/ConfigShared.h
  td/telegram/Contact.h
  td/telegram/ContactsManager.h
  td/telegram/CountryInfoManager.h
  td/telegram/DelayDispatcher.h
  td/telegram/Dependencies.h
  td/telegram/DeviceTokenManager.h
  td/telegram/DhCache.h
  td/telegram/DhConfig.h
  td/telegram/DialogAction.h
  td/telegram/DialogAdministrator.h
  td/telegram/DialogDate.h
  td/telegram/DialogDb.h
  td/telegram/DialogFilter.h
  td/telegram/DialogFilterId.h
  td/telegram/DialogId.h
  td/telegram/DialogInviteLink.h
  td/telegram/DialogListId.h
  td/telegram/DialogLocation.h
  td/telegram/DialogParticipant.h
  td/telegram/DialogSource.h
  td/telegram/Document.h
  td/telegram/DocumentsManager.h
  td/telegram/DraftMessage.h
  td/telegram/FileReferenceManager.h
  td/telegram/files/FileBitmask.h
  td/telegram/files/FileData.h
  td/telegram/files/FileDb.h
  td/telegram/files/FileDbId.h
  td/telegram/files/FileDownloader.h
  td/telegram/files/FileEncryptionKey.h
  td/telegram/files/FileFromBytes.h
  td/telegram/files/FileGcParameters.h
  td/telegram/files/FileGcWorker.h
  td/telegram/files/FileGenerateManager.h
  td/telegram/files/FileHashUploader.h
  td/telegram/files/FileId.h
  td/telegram/files/FileLoaderActor.h
  td/telegram/files/FileLoader.h
  td/telegram/files/FileLoaderUtils.h
  td/telegram/files/FileLoadManager.h
  td/telegram/files/FileLocation.h
  td/telegram/files/FileManager.h
  td/telegram/files/FileSourceId.h
  td/telegram/files/FileStats.h
  td/telegram/files/FileStatsWorker.h
  td/telegram/files/FileType.h
  td/telegram/files/FileUploader.h
  td/telegram/files/PartsManager.h
  td/telegram/files/ResourceManager.h
  td/telegram/files/ResourceState.h
  td/telegram/FolderId.h
  td/telegram/FullMessageId.h
  td/telegram/Game.h
  td/telegram/Global.h
  td/telegram/GroupCallId.h
  td/telegram/GroupCallManager.h
  td/telegram/GroupCallParticipant.h
  td/telegram/GroupCallParticipantOrder.h
  td/telegram/GroupCallVideoPayload.h
  td/telegram/HashtagHints.h
  td/telegram/InlineQueriesManager.h
  td/telegram/InputDialogId.h
  td/telegram/InputGroupCallId.h
  td/telegram/InputMessageText.h
  td/telegram/JsonValue.h
  td/telegram/LanguagePackManager.h
  td/telegram/LinkManager.h
  td/telegram/Location.h
  td/telegram/logevent/LogEvent.h
  td/telegram/logevent/LogEventHelper.h
  td/telegram/logevent/SecretChatEvent.h
  td/telegram/Logging.h
  td/telegram/MessageContent.h
  td/telegram/MessageContentType.h
  td/telegram/MessageCopyOptions.h
  td/telegram/MessageEntity.h
  td/telegram/MessageId.h
  td/telegram/MessageLinkInfo.h
  td/telegram/MessageReplyInfo.h
  td/telegram/MessagesDb.h
  td/telegram/MessageSearchFilter.h
  td/telegram/MessagesManager.h
  td/telegram/MessageTtlSetting.h
  td/telegram/misc.h
  td/telegram/net/AuthDataShared.h
  td/telegram/net/ConnectionCreator.h
  td/telegram/net/DcAuthManager.h
  td/telegram/net/DcId.h
  td/telegram/net/DcOptions.h
  td/telegram/net/DcOptionsSet.h
  td/telegram/net/MtprotoHeader.h
  td/telegram/net/NetActor.h
  td/telegram/net/NetQuery.h
  td/telegram/net/NetQueryCounter.h
  td/telegram/net/NetQueryCreator.h
  td/telegram/net/NetQueryDelayer.h
  td/telegram/net/NetQueryDispatcher.h
  td/telegram/net/NetQueryStats.h
  td/telegram/net/NetStatsManager.h
  td/telegram/net/NetType.h
  td/telegram/net/Proxy.h
  td/telegram/net/PublicRsaKeyShared.h
  td/telegram/net/PublicRsaKeyWatchdog.h
  td/telegram/net/Session.h
  td/telegram/net/SessionProxy.h
  td/telegram/net/SessionMultiProxy.h
  td/telegram/net/TempAuthKeyWatchdog.h
  td/telegram/NewPasswordState.h
  td/telegram/Notification.h
  td/telegram/NotificationGroupId.h
  td/telegram/NotificationGroupKey.h
  td/telegram/NotificationGroupType.h
  td/telegram/NotificationId.h
  td/telegram/NotificationManager.h
  td/telegram/NotificationSettings.h
  td/telegram/NotificationType.h
  td/telegram/PasswordManager.h
  td/telegram/Payments.h
  td/telegram/PhoneNumberManager.h
  td/telegram/Photo.h
  td/telegram/PhotoSizeSource.h
  td/telegram/PollId.h
  td/telegram/PollManager.h
  td/telegram/PrivacyManager.h
  td/telegram/PtsManager.h
  td/telegram/PublicDialogType.h
  td/telegram/QueryCombiner.h
  td/telegram/ReplyMarkup.h
  td/telegram/ReportReason.h
  td/telegram/RequestActor.h
  td/telegram/RestrictionReason.h
  td/telegram/ScheduledServerMessageId.h
  td/telegram/SecretChatActor.h
  td/telegram/SecretChatId.h
  td/telegram/SecretChatDb.h
  td/telegram/SecretChatLayer.h
  td/telegram/SecretChatsManager.h
  td/telegram/SecretInputMedia.h
  td/telegram/SecureManager.h
  td/telegram/SecureStorage.h
  td/telegram/SecureValue.h
  td/telegram/SendCodeHelper.h
  td/telegram/SequenceDispatcher.h
  td/telegram/ServerMessageId.h
  td/telegram/SetWithPosition.h
  td/telegram/SpecialStickerSetType.h
  td/telegram/StateManager.h
  td/telegram/StickerSetId.h
  td/telegram/StickersManager.h
  td/telegram/StorageManager.h
  td/telegram/SuggestedAction.h
  td/telegram/Td.h
  td/telegram/TdCallback.h
  td/telegram/TdDb.h
  td/telegram/TdParameters.h
  td/telegram/TermsOfService.h
  td/telegram/TopDialogCategory.h
  td/telegram/TopDialogManager.h
  td/telegram/UniqueId.h
  td/telegram/UpdatesManager.h
  td/telegram/UserId.h
  td/telegram/Venue.h
  td/telegram/Version.h
  td/telegram/VideoNotesManager.h
  td/telegram/VideosManager.h
  td/telegram/VoiceNotesManager.h
  td/telegram/WebPageBlock.h
  td/telegram/WebPageId.h
  td/telegram/WebPagesManager.h

  td/telegram/AnimationsManager.hpp
  td/telegram/AudiosManager.hpp
  td/telegram/AuthManager.hpp
  td/telegram/BackgroundType.hpp
  td/telegram/DialogFilter.hpp
  td/telegram/Document.hpp
  td/telegram/DocumentsManager.hpp
  td/telegram/DraftMessage.hpp
  td/telegram/FileReferenceManager.hpp
  td/telegram/files/FileData.hpp
  td/telegram/files/FileId.hpp
  td/telegram/files/FileLocation.hpp
  td/telegram/files/FileManager.hpp
  td/telegram/Game.hpp
  td/telegram/InputMessageText.hpp
  td/telegram/MessageEntity.hpp
  td/telegram/NotificationSettings.hpp
  td/telegram/Payments.hpp
  td/telegram/Photo.hpp
  td/telegram/PhotoSizeSource.hpp
  td/telegram/PollId.hpp
  td/telegram/PollManager.hpp
  td/telegram/ReplyMarkup.hpp
  td/telegram/SecureValue.hpp
  td/telegram/SendCodeHelper.hpp
  td/telegram/StickerSetId.hpp
  td/telegram/StickersManager.hpp
  td/telegram/VideoNotesManager.hpp
  td/telegram/VideosManager.hpp
  td/telegram/VoiceNotesManager.hpp

  ${TL_TD_SCHEME_SOURCE}
)

set(MEMPROF_SOURCE
  memprof/memprof.cpp
  memprof/memprof.h
)

#RULES

file(MAKE_DIRECTORY auto)

if (CMAKE_HOST_WIN32)
  set(GIT_COMMIT_CMD powershell -ExecutionPolicy ByPass ./gen_git_commit_h.ps1)
else()
  set(GIT_COMMIT_CMD ./gen_git_commit_h.sh)
endif()

add_custom_target(git_commit ALL
  WORKING_DIRECTORY "${CMAKE_CURRENT_SOURCE_DIR}"
  COMMAND ${GIT_COMMIT_CMD}
  COMMENT "Generate git_commit.h"
)

#LIBRARIES

# memprof - simple library for memory usage profiling
add_library(memprof STATIC ${MEMPROF_SOURCE})
target_include_directories(memprof PUBLIC $<BUILD_INTERFACE:${CMAKE_CURRENT_SOURCE_DIR}>)
target_link_libraries(memprof PRIVATE tdutils)
if (MEMPROF)
  target_compile_definitions(memprof PRIVATE -DUSE_MEMPROF=1)
  if (MEMPROF STREQUAL "SAFE")
    target_compile_definitions(memprof PRIVATE -DUSE_MEMPROF_SAFE=1)
  elseif (MEMPROF STREQUAL "FAST")
    target_compile_definitions(memprof PRIVATE -DUSE_MEMPROF_FAST=1)
  elseif (NOT MEMPROF)
    message(FATAL_ERROR "Unsupported MEMPROF value \"${MEMPROF}\"")
  endif()
endif()


add_library(tdapi ${TL_TD_API_SOURCE})
target_include_directories(tdapi PUBLIC $<BUILD_INTERFACE:${CMAKE_CURRENT_SOURCE_DIR}> INTERFACE $<BUILD_INTERFACE:${TL_TD_AUTO_INCLUDE_DIR}>)
target_link_libraries(tdapi PRIVATE tdutils)

if (TD_ENABLE_JNI AND NOT ANDROID) # jni is available by default on Android
  if (NOT JNI_FOUND)
    find_package(JNI REQUIRED)
  endif()
  message(STATUS "Found JNI: ${JNI_INCLUDE_DIRS} ${JNI_LIBRARIES}")
  target_include_directories(tdapi PUBLIC ${JAVA_INCLUDE_PATH} ${JAVA_INCLUDE_PATH2})
  target_link_libraries(tdapi PUBLIC ${JAVA_JVM_LIBRARY})
endif()

if (NOT CMAKE_CROSSCOMPILING)
  add_dependencies(tdapi tl_generate_common)
endif()

# tdcore - mostly internal TDLib interface. One should use tdactor for interactions with it.
add_library(tdcore STATIC ${TDLIB_SOURCE})
target_include_directories(tdcore PUBLIC $<BUILD_INTERFACE:${CMAKE_CURRENT_SOURCE_DIR}> $<BUILD_INTERFACE:${TL_TD_AUTO_INCLUDE_DIR}>)
target_include_directories(tdcore SYSTEM PRIVATE ${OPENSSL_INCLUDE_DIR})
target_link_libraries(tdcore PUBLIC tdapi tdactor tdutils tdnet tddb PRIVATE ${OPENSSL_CRYPTO_LIBRARY} ${CMAKE_DL_LIBS} ${ZLIB_LIBRARIES})
if (WIN32)
  if (MINGW)
    target_link_libraries(tdcore PRIVATE ws2_32 mswsock crypt32)
  else()
    target_link_libraries(tdcore PRIVATE ws2_32 Mswsock Crypt32)
  endif()
endif()

if (NOT CMAKE_CROSSCOMPILING)
  add_dependencies(tdcore tl_generate_common)
  if (TD_ENABLE_JNI)
    add_dependencies(tdcore td_generate_java_api)
  endif()
  if (TD_ENABLE_DOTNET)
    add_dependencies(tdcore remove_cpp_documentation)
  endif()
endif()

add_library(tdclient td/telegram/Client.cpp td/telegram/Client.h td/telegram/Log.cpp td/telegram/Log.h)
target_include_directories(tdclient PUBLIC
  $<BUILD_INTERFACE:${CMAKE_CURRENT_SOURCE_DIR}>
)
target_link_libraries(tdclient PUBLIC tdapi PRIVATE tdcore)

if (TD_ENABLE_DOTNET)
  add_library(tddotnet SHARED
    td/telegram/ClientDotNet.cpp
    td/telegram/LogDotNet.cpp
    ${TL_DOTNET_SCHEME_SOURCE}
  )
  set_target_properties(tddotnet PROPERTIES OUTPUT_NAME Telegram.Td)
  target_link_libraries(tddotnet PRIVATE tdclient tdutils)
  target_include_directories(tddotnet PUBLIC
    $<BUILD_INTERFACE:${TL_TD_AUTO_INCLUDE_DIR}>
  )
  if (NOT CMAKE_CROSSCOMPILING)
    add_dependencies(tddotnet generate_dotnet_api)
  endif()

  target_compile_options(tddotnet PRIVATE "/doc")
  if (CMAKE_SYSTEM_NAME STREQUAL "WindowsStore")
    set_target_properties(tddotnet PROPERTIES VS_WINRT_COMPONENT "true")
    target_compile_options(tddotnet PUBLIC "/ZW")
  else()
    set_target_properties(tddotnet PROPERTIES COMPILE_FLAGS "/GR /clr")
    target_compile_options(tddotnet PUBLIC "/EHa")
  endif()
endif()

# tdc - TDLib interface in pure c.
add_library(tdc STATIC EXCLUDE_FROM_ALL ${TL_C_SCHEME_SOURCE} td/telegram/td_c_client.cpp td/telegram/td_c_client.h)
target_include_directories(tdc PUBLIC
  $<BUILD_INTERFACE:${CMAKE_CURRENT_SOURCE_DIR}>
  $<BUILD_INTERFACE:${TL_TD_AUTO_INCLUDE_DIR}>)
target_link_libraries(tdc PRIVATE tdclient tdutils)
if (NOT CMAKE_CROSSCOMPILING)
  add_dependencies(tdc tl_generate_c)
endif()

add_library(tdjson_private STATIC ${TL_TD_JSON_SOURCE} td/telegram/ClientJson.cpp td/telegram/ClientJson.h)
target_include_directories(tdjson_private PUBLIC
  $<BUILD_INTERFACE:${CMAKE_CURRENT_SOURCE_DIR}>
  $<BUILD_INTERFACE:${TL_TD_AUTO_INCLUDE_DIR}>)
target_link_libraries(tdjson_private PUBLIC tdclient tdutils)
if (NOT CMAKE_CROSSCOMPILING)
  add_dependencies(tdjson_private tl_generate_common tl_generate_json)
  if (TD_ENABLE_DOTNET)
    add_dependencies(tdjson_private remove_cpp_documentation)
  endif()
endif()

set(TD_JSON_HEADERS td/telegram/td_json_client.h td/telegram/td_log.h)
set(TD_JSON_SOURCE td/telegram/td_json_client.cpp td/telegram/td_log.cpp)

include(GenerateExportHeader)

add_library(tdjson SHARED ${TD_JSON_SOURCE} ${TD_JSON_HEADERS})
target_link_libraries(tdjson PRIVATE tdjson_private)
generate_export_header(tdjson EXPORT_FILE_NAME ${CMAKE_CURRENT_BINARY_DIR}/td/telegram/tdjson_export.h)
target_include_directories(tdjson PUBLIC
  $<BUILD_INTERFACE:${CMAKE_CURRENT_BINARY_DIR}>
  $<BUILD_INTERFACE:${CMAKE_CURRENT_SOURCE_DIR}>)
if (APPLE)
  set_target_properties(tdjson PROPERTIES LINK_FLAGS "-Wl,-exported_symbols_list,${CMAKE_CURRENT_SOURCE_DIR}/tdclientjson_export_list")
endif()

add_library(tdjson_static STATIC ${TD_JSON_SOURCE} ${TD_JSON_HEADERS})
target_link_libraries(tdjson_static PRIVATE tdjson_private)
target_compile_definitions(tdjson_static PUBLIC TDJSON_STATIC_DEFINE)
target_include_directories(tdjson_static PUBLIC
  $<BUILD_INTERFACE:${CMAKE_CURRENT_BINARY_DIR}>
  $<BUILD_INTERFACE:${CMAKE_CURRENT_SOURCE_DIR}>)

if (EMSCRIPTEN)
  set(TD_EMSCRIPTEN_SRC td/telegram/td_emscripten.cpp)
  add_executable(${TD_EMSCRIPTEN} ${TD_EMSCRIPTEN_SRC})
  target_include_directories(${TD_EMSCRIPTEN} PUBLIC $<BUILD_INTERFACE:${CMAKE_CURRENT_SOURCE_DIR}>)
  target_link_libraries(${TD_EMSCRIPTEN} PRIVATE tdjson_static tdactor)
endif()

#EXECUTABLES
if (NOT CMAKE_CROSSCOMPILING)
  add_executable(tg_cli td/telegram/cli.cpp ${TL_TD_JSON_SOURCE})

  if (NOT READLINE_FOUND)
    find_package(Readline)
  endif()
  if (NOT READLINE_FOUND)
    message(STATUS "Could NOT find Readline (this is NOT an error)")
  else()
    message(STATUS "Found Readline: ${READLINE_INCLUDE_DIR} ${READLINE_LIBRARY}")
    if (NOT USABLE_READLINE_FOUND)
      set(CMAKE_REQUIRED_INCLUDES "${READLINE_INCLUDE_DIR}")
      set(CMAKE_REQUIRED_LIBRARIES "${READLINE_LIBRARY}")
      include(CheckCXXSourceCompiles)
      unset(USABLE_READLINE_FOUND CACHE)
      check_cxx_source_compiles("#include <stdio.h>\n#include <readline/readline.h>\nint main() { rl_free(0); }" USABLE_READLINE_FOUND)
      if (NOT USABLE_READLINE_FOUND)
        message(STATUS "Found Readline is too old, ignore it (this is NOT an error)")
        unset(READLINE_INCLUDE_DIR CACHE)
        unset(READLINE_LIBRARY CACHE)
      endif()
    endif()
    if (USABLE_READLINE_FOUND)
      target_link_libraries(tg_cli PRIVATE ${READLINE_LIBRARY})
      target_include_directories(tg_cli SYSTEM PRIVATE ${READLINE_INCLUDE_DIR})
      target_compile_definitions(tg_cli PRIVATE -DUSE_READLINE=1)
    endif()
  endif()
  target_link_libraries(tg_cli PRIVATE memprof tdclient tdcore)
  add_dependencies(tg_cli tl_generate_json)
endif()

#Exported libraries
add_library(TdStatic INTERFACE)
target_link_libraries(TdStatic INTERFACE tdclient)

add_library(TdJson INTERFACE)
target_link_libraries(TdJson INTERFACE tdjson)

add_library(TdJsonStatic INTERFACE)
target_link_libraries(TdJsonStatic INTERFACE tdjson_static)

add_library(Td::TdStatic ALIAS TdStatic)
add_library(Td::TdJson ALIAS TdJson)
add_library(Td::TdJsonStatic ALIAS TdJsonStatic)

install(TARGETS tdjson TdJson tdjson_static TdJsonStatic tdjson_private tdclient tdcore tdapi TdStatic EXPORT TdTargets
  LIBRARY DESTINATION "${CMAKE_INSTALL_LIBDIR}"
  ARCHIVE DESTINATION "${CMAKE_INSTALL_LIBDIR}"
  RUNTIME DESTINATION "${CMAKE_INSTALL_BINDIR}"
  INCLUDES DESTINATION "${CMAKE_INSTALL_INCLUDEDIR}"
)

# generate pkg-config files
include(GeneratePkgConfig)

generate_pkgconfig(tdutils "Telegram Library - Utils")
generate_pkgconfig(tdactor "Telegram Library - Actor")
generate_pkgconfig(tdnet "Telegram Library - Net")
generate_pkgconfig(tdsqlite "Telegram Library - SQLite")
generate_pkgconfig(tddb "Telegram Library - Database")
if (MEMPROF)
  # generate_pkgconfig(memprof "memprof - simple library for memory usage profiling")
endif()
generate_pkgconfig(tdcore "Telegram Library - Core")
generate_pkgconfig(tdclient "Telegram Library - C++ Interface")
if (TD_ENABLE_DOTNET)
  # generate_pkgconfig(tddotnet "Telegram Library - C# Interface")
endif()
# generate_pkgconfig(tdc "Telegram Library - C interface")
generate_pkgconfig(tdapi "Telegram Library - API")
generate_pkgconfig(tdjson_private "Telegram Library - JSON interface (private)")
generate_pkgconfig(tdjson "Telegram Library - JSON interface (shared)")
generate_pkgconfig(tdjson_static "Telegram Library - JSON interface (static)")

install(EXPORT TdTargets
  FILE TdTargets.cmake
  NAMESPACE Td::
  DESTINATION "${CMAKE_INSTALL_LIBDIR}/cmake/Td"
)

# Install tdjson/tdjson_static:
install(FILES ${TD_JSON_HEADERS} "${CMAKE_CURRENT_BINARY_DIR}/td/telegram/tdjson_export.h" DESTINATION "${CMAKE_INSTALL_INCLUDEDIR}/td/telegram")
# Install tdclient:
install(FILES td/telegram/Client.h td/telegram/Log.h DESTINATION "${CMAKE_INSTALL_INCLUDEDIR}/td/telegram")
# Install tdapi:
install(FILES td/tl/TlObject.h DESTINATION "${CMAKE_INSTALL_INCLUDEDIR}/td/tl")
install(FILES "${TL_TD_AUTO_INCLUDE_DIR}/td/telegram/td_api.h" "${TL_TD_AUTO_INCLUDE_DIR}/td/telegram/td_api.hpp" DESTINATION "${CMAKE_INSTALL_INCLUDEDIR}/td/telegram")
if (TD_ENABLE_JNI)
  install(FILES td/tl/tl_jni_object.h DESTINATION "${CMAKE_INSTALL_INCLUDEDIR}/td/tl")
endif()
if (MSVC AND VCPKG_TOOLCHAIN)
  install(DIRECTORY "${CMAKE_CURRENT_BINARY_DIR}/$<CONFIG>/" DESTINATION "${CMAKE_INSTALL_BINDIR}" FILES_MATCHING PATTERN "*.dll")
endif()

include(CMakePackageConfigHelpers)
write_basic_package_version_file("TdConfigVersion.cmake"
  VERSION "${TDLib_VERSION}"
  COMPATIBILITY ExactVersion
)
install(FILES "TdConfig.cmake" "${CMAKE_CURRENT_BINARY_DIR}/TdConfigVersion.cmake"
  DESTINATION "${CMAKE_INSTALL_LIBDIR}/cmake/Td"
)

# Add SOVERSION to shared libraries
set_property(TARGET tdclient PROPERTY SOVERSION "${TDLib_VERSION}")
set_property(TARGET tdapi PROPERTY SOVERSION "${TDLib_VERSION}")
set_property(TARGET tdjson PROPERTY SOVERSION "${TDLib_VERSION}")<|MERGE_RESOLUTION|>--- conflicted
+++ resolved
@@ -6,17 +6,13 @@
   cmake_policy(SET CMP0065 NEW)
 endif()
 
-<<<<<<< HEAD
 # Affects each target in project(), so must be set before it
 # Ignored on non-Apple platforms
 if (APPLE AND NOT DEFINED IOS_PLATFORM)
   set (CMAKE_OSX_ARCHITECTURES "x86_64;arm64" CACHE STRING "Build architecture for macOS")
 endif()
 
-project(TDLib VERSION 1.7.5 LANGUAGES CXX C)
-=======
 project(TDLib VERSION 1.7.6 LANGUAGES CXX C)
->>>>>>> 85fc9065
 
 if (NOT DEFINED CMAKE_MODULE_PATH)
   set(CMAKE_MODULE_PATH "")
